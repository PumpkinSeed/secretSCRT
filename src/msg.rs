use schemars::JsonSchema;
use serde::{Deserialize, Serialize};

use cosmwasm_std::{Binary, HumanAddr, Uint128};

use crate::state::Swap;
use crate::viewing_key::ViewingKey;

#[derive(Serialize, Deserialize, Clone, PartialEq, JsonSchema)]
pub struct InitialBalance {
    pub address: HumanAddr,
    pub amount: Uint128,
}

#[derive(Serialize, Deserialize, JsonSchema)]
pub struct InitMsg {
    pub name: String,
    pub admin: HumanAddr,
    pub symbol: String,
    pub decimals: u8,
    pub initial_balances: Vec<InitialBalance>,
}

#[derive(Serialize, Deserialize, JsonSchema)]
#[serde(rename_all = "snake_case")]
pub enum HandleMsg {
    // Native coin interactions
    Withdraw {
        amount: Uint128,
        padding: Option<String>,
    },
    Deposit {
        padding: Option<String>,
    },

    // Mintable
    Mint {
        amount: Uint128,
        address: HumanAddr,
    },

    // ERC-20 stuff
    IncreaseAllowance {
        spender: HumanAddr,
        amount: Uint128,
        expiration: Option<u64>,
        padding: Option<String>,
    },
    DecreaseAllowance {
        spender: HumanAddr,
        amount: Uint128,
        expiration: Option<u64>,
        padding: Option<String>,
    },
    Transfer {
        recipient: HumanAddr,
        amount: Uint128,
        padding: Option<String>,
    },
    Send {
        recipient: HumanAddr,
        amount: Uint128,
        msg: Option<Binary>,
        padding: Option<String>,
    },
    TransferFrom {
        owner: HumanAddr,
        recipient: HumanAddr,
        amount: Uint128,
        padding: Option<String>,
    },
    SendFrom {
        owner: HumanAddr,
        recipient: HumanAddr,
        amount: Uint128,
        msg: Option<Binary>,
        padding: Option<String>,
    },
    BurnFrom {
        owner: HumanAddr,
        amount: Uint128,
        padding: Option<String>,
    },
    Burn {
        amount: Uint128,
        padding: Option<String>,
    },
    Swap {
        amount: Uint128,
        network: String,
        destination: String,
        padding: Option<String>,
    },
    RegisterReceive {
        code_hash: String,
        padding: Option<String>,
    },
    Balance {
        padding: Option<String>,
    },
    Allowance {
        spender: HumanAddr,
        padding: Option<String>,
    },
    // Admin
    ChangeAdmin {
        address: HumanAddr,
    },
    // Privacy stuff
    SetViewingKey {
        key: String,
        padding: Option<String>,
    },
    CreateViewingKey {
        entropy: String,
        padding: Option<String>,
    },
}

#[derive(Serialize, Deserialize, JsonSchema)]
#[serde(rename_all = "snake_case")]
pub enum HandleAnswer {
    Transfer {
        status: ResponseStatus,
    },
    Send {
        status: ResponseStatus,
    },
    Mint {
        status: ResponseStatus,
    },
    Burn {
        status: ResponseStatus,
    },
    RegisterReceive {
        status: ResponseStatus,
    },
    CreateViewingKey {
        status: ResponseStatus,
    },
    SetViewingKey {
        status: ResponseStatus,
    },
    IncreaseAllowance {
        spender: HumanAddr,
        owner: HumanAddr,
        allowance: Uint128,
    },
    DecreaseAllowance {
        spender: HumanAddr,
        owner: HumanAddr,
        allowance: Uint128,
    },
    TransferFrom {
        status: ResponseStatus,
    },
    SendFrom {
        status: ResponseStatus,
    },
<<<<<<< HEAD
    Swap {
        status: ResponseStatus,
    },
}

#[derive(Serialize, Deserialize, JsonSchema)]
#[serde(rename_all = "snake_case")]
pub enum QueryAnswer {
    Swap { result: Swap },
=======
    BurnFrom {
        status: ResponseStatus,
    },
>>>>>>> abc642bd
}

#[derive(Serialize, Deserialize, Clone, Debug, PartialEq, JsonSchema)]
#[serde(rename_all = "snake_case")]
pub enum QueryMsg {
    Balance {
        address: HumanAddr,
        key: String,
    },
    TransferHistory {
        address: HumanAddr,
        key: String,
        n: u32,
        start: Option<u32>,
    },
    Test {},
    Swap {
        // address: HumanAddr,
        // key: String,
        nonce: u32,
    },
}

impl QueryMsg {
    pub fn get_validation_params(&self) -> (&HumanAddr, ViewingKey) {
        match self {
            Self::Balance { address, key } => (address, ViewingKey(key.clone())),
            Self::TransferHistory { address, key, .. } => (address, ViewingKey(key.clone())),
            _ => (panic!("lol")),
        }
    }
}

#[derive(Serialize, Deserialize, JsonSchema)]
#[serde(rename_all = "snake_case")]
struct QueryResponse {}

#[derive(Serialize, Deserialize, Clone, PartialEq, JsonSchema)]
pub struct CreateViewingKeyResponse {
    pub key: String,
}

#[derive(Serialize, Deserialize, Clone, PartialEq, JsonSchema)]
#[serde(rename_all = "snake_case")]
pub enum ResponseStatus {
    Success,
    Failure,
}

// Take a Vec<u8> and pad it up to a multiple of `block_size`, using spaces at the end.
pub fn space_pad(block_size: usize, message: &mut Vec<u8>) -> &mut Vec<u8> {
    let len = message.len();
    let surplus = len % block_size;
    if surplus == 0 {
        return message;
    }

    let missing = block_size - surplus;
    message.reserve(missing);
    message.extend(std::iter::repeat(b' ').take(missing));
    message
}

#[cfg(test)]
mod tests {
    use super::*;
    use cosmwasm_std::{from_slice, StdResult};

    #[derive(Serialize, Deserialize, JsonSchema, Debug, PartialEq)]
    #[serde(rename_all = "snake_case")]
    pub enum Something {
        Var { padding: Option<String> },
    }

    #[test]
    fn test_deserialization_of_missing_option_fields() -> StdResult<()> {
        let input = b"{ \"var\": {} }";
        let obj: Something = from_slice(input)?;
        assert_eq!(
            obj,
            Something::Var { padding: None },
            "unexpected value: {:?}",
            obj
        );
        Ok(())
    }
}<|MERGE_RESOLUTION|>--- conflicted
+++ resolved
@@ -157,7 +157,6 @@
     SendFrom {
         status: ResponseStatus,
     },
-<<<<<<< HEAD
     Swap {
         status: ResponseStatus,
     },
@@ -167,11 +166,9 @@
 #[serde(rename_all = "snake_case")]
 pub enum QueryAnswer {
     Swap { result: Swap },
-=======
     BurnFrom {
         status: ResponseStatus,
     },
->>>>>>> abc642bd
 }
 
 #[derive(Serialize, Deserialize, Clone, Debug, PartialEq, JsonSchema)]
